# Copyright (c) 2015, Arista Networks, Inc.
# All rights reserved.
#
# Redistribution and use in source and binary forms, with or without
# modification, are permitted provided that the following conditions are
# met:
#
#   Redistributions of source code must retain the above copyright notice,
#   this list of conditions and the following disclaimer.
#
#   Redistributions in binary form must reproduce the above copyright
#   notice, this list of conditions and the following disclaimer in the
#   documentation and/or other materials provided with the distribution.
#
#   Neither the name of Arista Networks nor the names of its
#   contributors may be used to endorse or promote products derived from
#   this software without specific prior written permission.
#
# THIS SOFTWARE IS PROVIDED BY THE COPYRIGHT HOLDERS AND CONTRIBUTORS
# "AS IS" AND ANY EXPRESS OR IMPLIED WARRANTIES, INCLUDING, BUT NOT
# LIMITED TO, THE IMPLIED WARRANTIES OF MERCHANTABILITY AND FITNESS FOR
# A PARTICULAR PURPOSE ARE DISCLAIMED. IN NO EVENT SHALL ARISTA NETWORKS
# BE LIABLE FOR ANY DIRECT, INDIRECT, INCIDENTAL, SPECIAL, EXEMPLARY, OR
# CONSEQUENTIAL DAMAGES (INCLUDING, BUT NOT LIMITED TO, PROCUREMENT OF
# SUBSTITUTE GOODS OR SERVICES; LOSS OF USE, DATA, OR PROFITS; OR
# BUSINESS INTERRUPTION) HOWEVER CAUSED AND ON ANY THEORY OF LIABILITY,
# WHETHER IN CONTRACT, STRICT LIABILITY, OR TORT (INCLUDING NEGLIGENCE
# OR OTHERWISE) ARISING IN ANY WAY OUT OF THE USE OF THIS SOFTWARE, EVEN
# IF ADVISED OF THE POSSIBILITY OF SUCH DAMAGE.
# vim: tabstop=4 expandtab shiftwidth=4 softtabstop=4
#

import pyeapi
from pyeapi.eapilib import CommandError
from pyeapi.utils import make_iterable
from robot.api import logger
from robot.utils import ConnectionCache
import re


class AristaLibrary(object):
    """AristaLibrary - A Robot Framework Library for testing Arista EOS Devices.

    The AristaLibrary has been designed to simplify the task of configuration
    validation and verification. If you are familiar with Command-API(eAPI),
    you know that it's already fairly easy to extract configuration data from
    your EOS nodes, but this library seeks to make configuration validation
    possible for those who have no programming experience.  You'll notice that
    this library utilizes [https://github.com/arista-eosplus/pyeapi|pyeapi],
    which greatly simplifies the retreival and analysis of EOS configuration.
    We encourage you to participate in the development of this library by
    visiting [https://github.com/aristanetworks/robotframework-aristalibrary|AristaLibrary], hosted on
    Github.

    Note: This library has been built for Python only.

    == Table of contents ==

    - `Installing the library`
    - `Examples`

    = Installing the library =
    You can get the AristaLibrary using PIP
    | pip install robotframework-aristalibrary

    or install from source
    | git clone https://github.com/aristanetworks/robotframework-aristalibrary.git
    | cd robotframework-aristalibrary/
    | python setup.py install

    = Examples =
    == Connecting to a test node ==
    == Switching between connected nodes ==
    == Testing the EOS Software version ==

    """
    ROBOT_LIBRARY_SCOPE = 'GLOBAL'

    def __init__(self, transport="https", host='localhost',
                 username="admin", password="admin", port="443", alias=None):
        """Defaults may be changed by specifying when importing the library:
        | *** Setting ***
        | Library AristaLibrary
        | Library AristaLirary | username="apiuser" | password="donttell"
        """
        self.host = host
        self.transport = transport
        self.port = port
        self.username = username
        self.password = password
        self.alias = None
        self.connections = dict()
        self._connection = ConnectionCache()

    # ---------------- Start Core Keywords ---------------- #

    def connect_to(self, host='localhost', transport='https', port='443',
                   username='admin', password='admin', alias=None,
                   autorefresh=True):

        """This is the cornerstone of all testing. The Connect To
        keyword accepts the necessary parameters to setup an API connection to
        your node.

        Example:
        | Connect To | host=192.0.2.50 | transport=http | port=80 | username=myUser | password=secret |
        | Connect To | host=192.0.2.51 | username=myUser | password=secret |

        This function returns a connection index, which can be used to change
        connections during a test suite. Example:

        | ${switch1}= | Connect To | host=192.0.2.51 | username=myUser | password=secret |

        You can confirm which interface eAPI is listening on by running:
        | veos-node>show management api http-commands
        | *Enabled:        Yes*
        | *HTTPS server:   running, set to use port 443*
        | HTTP server:    shutdown, set to use port 80
        | VRF:            default
        | Hits:           28
        | Last hit:       2128 seconds ago
        | Bytes in:       1547
        | Bytes out:      283966
        | Requests:       1
        | Commands:       1
        | Duration:       0.055 seconds
        |    User        Hits       Bytes in       Bytes out    Last hit
        | ----------- ---------- -------------- --------------- ----------------
        |   admin       1          1547           283966       2128 seconds ago
        |
        | URLs
        | ---------------------------------------
        | *Management1 : https://192.0.2.50:443*

        You can confirm connectivity by firing up a browser and point it to
        https://<my_url>:<my_port>/command-api

        If you are new to eAPI see the Arista EOS Central article,
        [https://eos.arista.com/arista-eapi-101|Arista eAPI 101]
        """

        host = str(host)
        transport = str(transport)
        port = int(port)
        username = str(username)
        password = str(password)
        if alias:
            alias = str(alias)
        try:
            client = pyeapi.connect(
                host=host, transport=transport,
                username=username, password=password, port=port)
            client_node = pyeapi.client.Node(client)
            client_node.autorefresh = autorefresh
            conn_indx = self._connection.register(client_node, alias)
        except Exception as e:
            raise e

        # Always try "show version" when connecting to a node so that if
        #  there is a configuration error, we can fail quickly.
        try:
            ver = self._connection.current.enable(
                ['show version'])[0]['result']
            mesg = "Created connection to {}://{}:{}@{}:{}/command-api: "\
                "model: {}, serial: {}, systemMAC: {}, version: {}, "\
                "lastBootTime: {}".format(
                    transport, username, '****', host, port,
                    ver['modelName'], ver['serialNumber'],
                    ver['systemMacAddress'],
                    ver['version'], ver['bootupTimestamp'])
            logger.write(mesg, 'INFO', False)
        except Exception as e:
            raise e

        self.connections[conn_indx] = dict(conn=client,
                                           node=client_node,
                                           index=conn_indx,
                                           transport=transport,
                                           host=host,
                                           username=username,
                                           password=password,
                                           port=port,
                                           alias=alias,
                                           autorefresh=autorefresh)
        return conn_indx

    def change_to_switch(self, index_or_alias):
        # TODO update docstring
        """Change To Switch changes the active switch for all following keywords.

        Arguments:
        - `index_or_alias`: The connection index (integer) or the alias
        (string) of the desired connection.

        Returns the index of the previous connection which can be stored for
        reuse.

        Example:
        | ${uut1}=                | Connect To       | ...           |
        | ${uut2}=                | Connect To       | alias=foo ... |
        | Configure hostname uut2 |                  |               |
        | ${previous}=            | Change To Switch | ${uut1}       |
        | ${ver_info}=            | Run Commands     | show version  |
        | Change To Switch        | ${previous}      |               |
        | Change To Switch        | foo              |               |
        """

        old_index = self._connection.current_index
        self._connection.switch(index_or_alias)
        return old_index

    def clear_all_connections(self):
        """ Remove all connection objects from the cache and resets the list of
        indexes.
        """
        self.host = 'localhost'
        self.transport = 'https'
        self.port = '443'
        self.username = 'admin'
        self.password = 'admin'
        self.connections = dict()
        # Since we don't really have anything to close, just delete entries.
        # self._connection.close_all()
        self._connection.empty_cache()

    def get_switch(self, index_or_alias=None):
        """ Get Switch returns a dictionary of information about the active
        switch connection. Details include the host, username, password,
        transport and port.

        Example:
        | ${uut1}         | Connect To                               | ....               |
        | ${switch_info}= | Get Switch                               |                    |
        | ${switch_info}= | Get Switch                               | index_or_alias=2   |
        | ${switch_info}= | Get Switch                               | index_or_alias=foo |
        | Log             | Connected to port ${switch_info['port']} |                    |
        """

        if not index_or_alias:
            index_or_alias = self._connection.current_index
        # values = self.connections[index_or_alias]
        try:
<<<<<<< HEAD
            values = self.connections[
                self._connection._resolve_alias_or_index(index_or_alias)]
=======
            values = self.connections\
            [self._connection._resolve_alias_or_index(index_or_alias)]
>>>>>>> 95292b38
        except (ValueError, KeyError):
            values = {'index': None,
                      'alias': None
                     }
        return values

    def get_switches(self):
        """
        The Get Switches keyword returns a list of all nodes that are
        in your cache. It will return the host, username, password,
        port, transport.

        Example:
        | ${uut1}         | Connect To                                               | .... |
        | ${uut2}         | Connect To                                               | .... |
        | @{switch_info}= | Get Switches                                             |      |
        | Log             | First switch connected to port ${switch_info[0]['port']} |      |
        """
        return_value = list()
        for indx, values in self.connections.items():
            return_value.append(values)
        return return_value

    # ---------------- End Core Keywords ---------------- #

    # ---------------- Start Analysis Keywords ---------- #

    def run_cmds(self, commands, encoding='json'):
        """Run Cmds allows low-level access to run any eAPI command against your
        switch and then process the output using Robot's builtin keywords.

        Arguments:
        - commands: This must be the full eAPI command. command may not the
        short form that works on the CLI.

        Example:

        Good:
        | show version
        Bad:
        | sho ver

        - `encoding` is the format of the response will be returned from the API
        request. The two options are 'text' and 'json'. Note that EOS does not
        support a JSON response for all commands. Please refer to your EOS
        Command API documentation for more details.

        Examples:
        | ${json_dict}= | Run Cmds | show version                |               |
        | ${raw_text}=  | Run Cmds | show interfaces description | encoding=text |
        """
        if isinstance(commands, basestring):
            commands = [str(commands)]
        elif isinstance(commands, list):
            # Handle Python2 unicode strings
            for idx, command in enumerate(commands):
                if isinstance(command, unicode):
                    commands[idx] = str(command)

        try:
            commands = make_iterable(commands)
            client = self.connections[self._connection.current_index]['conn']
            return client.execute(commands, encoding)
        except CommandError as e:
            error = ""
            # This just added by Peter in pyeapi 10 Feb 2015
            # if self.active_node.connection.error.command_error:
            #     error = self.active_node.connection.error.command_error
            raise AssertionError('eAPI CommandError: {}\n{}'.format(e, error))
        except Exception as e:
            raise AssertionError('eAPI execute command: {}'.format(e))

    def run_commands(self, commands, all_info=False, encoding='json'):
        # TODO: Jere update me
        """Run Commands allows you to run any eAPI command against your
        switch and then process the output using Robot's builtin keywords.  It
        will automatically ensure the CLI is in `enable` mode prior to
        executing the command(s).

        Arguments:
        - `commands`: This must be the full eAPI command and not the short form
        that works on the CLI.  `commands` may be a single command or a list of
        commands.  When passing a list to Run Commands, it should be given as a
        scalar.

        Example:

        Good:
        | show version
        Bad:
        | sho ver

        - format: This is the format that the text will be returned from the
        API request. The two options are 'text' and 'json'. Note that EOS does
        not support a JSON response for all commands. Please refer to your EOS
        Command API documentation for more details.

        Examples:
        | ${json_dict}= | Run Commands | show version                |               |
        | ${raw_text}=  | Run Commands | show interfaces description | all_info=True |
        | @{text}=      | show version | show interfaces Ethernet 1  | encoding=text |
        | @{commands}=  | show version | show interfaces Ethernet 1  |               |
        | ${json_dict}= | Run Commands | ${commands}                 |               |
        """
        if isinstance(commands, basestring):
            commands = [str(commands)]
        elif isinstance(commands, list):
            # Handle Python2 unicode strings
            for idx, command in enumerate(commands):
                if isinstance(command, unicode):
                    commands[idx] = str(command)

        try:
            if all_info:
                return self._connection.current.enable(
                    [commands], encoding)
            return self._connection.current.enable(
                [commands], encoding)[0]['result']
        except CommandError as e:
            error = ""
            # This just added by Peter to pyeapi 10 Feb 2015
            # if self.active_node.connection.error.command_error:
            #     error = self.active_node.connection.error.command_error
            raise AssertionError('eAPI CommandError: {}\n{}'.format(e, error))
        except Exception as e:
            raise AssertionError('eAPI execute command: {}'.format(e))

<<<<<<< HEAD
    def enable(self, commands, encoding='json'):
=======
    def enable(self, commands, encoding='text'):
>>>>>>> 95292b38
        """
        The Enable keyword lets you run a list of commands in enable mode.
        It returns a list containing the list of commands, output of those
        commands and the encoding used. It uses the pyeapi Node.enable()
        function. If a command fails due to an encoding error, then the command
        set will be re-issued individual with text encoding.

        Arguments:
        - `command`: This must be the full eAPI command and not the short form
        that works on the CLI.  `commands` may be a single command or a list of
        commands.  When passing a list to Run Commands, it should be given as a
        scalar.


        Example:
        | @{list_v}=        | Create List | show version | show hostname |
        | ${enable}=        | Enable      | ${list_v}    |               |
        """

        if isinstance(commands, basestring):
            commands = [str(commands)]
<<<<<<< HEAD
        elif isinstance(commands, list):
            # Handle Python2 unicode strings
            for idx, command in enumerate(commands):
                if isinstance(command, unicode):
                    commands[idx] = str(command)
=======
>>>>>>> 95292b38

        try:
            return self._connection.current.enable(commands, encoding)
        except CommandError as e:
            raise AssertionError('eAPI enable CommandError:'
                                 ' {} {}'.format(e, commands))
        except Exception as e:
            raise AssertionError('eAPI enable execute command: {}'.format(e))

    def get_startup_config(self, section=None):
        """
        The Get Startup Config keyword retrieves the startup config from
        the node as a string.

        Arguments:
        - 'section' (regex): If supplied, the section regex will be matched
        to return the indicated block of the startup config. If omitted,
        Get Startup Config returns the entire startup config.

        Example:
        | ${startup}=        | Get Startup Config |
        | ${startup}=        | Get Startup Config | section=^management api http-commands$
        | ${startup}=        | Get Startup Config | section=^interface Ethernet1
        | ${startup}=        | Get Startup Config | ^interface Ethernet2
        """

<<<<<<< HEAD
        if section:
            try:
                return self._connection.current.section(
                    section, config='startup_config')
            except CommandError as e:
                raise AssertionError('Pyeapi error getting startup-config: {}'
                                     .format(e))
            except Exception as e:
                raise AssertionError('eAPI execute command: {}'.format(e))
        else:
            try:
                return self._connection.current.startup_config
            except CommandError as e:
                raise AssertionError('Pyeapi error getting startup-config: {}'
                                     .format(e))
            except Exception as e:
                raise AssertionError('eAPI execute command: {}'.format(e))

    def get_running_config(self, section=None):
=======
        try:
            return self._connection.current.startup_config
        except CommandError as e:
            raise AssertionError('Pyeapi error getting startup-config: {}'.format(e))
        except Exception as e:
            raise AssertionError('eAPI execute command: {}'.format(e))

    def get_running_config(self):
>>>>>>> 95292b38
        """
        The Get Running Config keyword retrieves the running config from
        the node as a string.

        Arguments:
        - 'section' (regex): If supplied, the section regex will be matched
        to return the indicated block of the running config. If omitted,
        Get Running Config returns the entire running config.

        Example:
        | ${running}=        | Get Running Config |
        | ${running}=        | Get Running Config | section=^management api http-commands$
        | ${running}=        | Get Running Config | section=^interface Ethernet1
        | ${running}=        | Get Running Config | ^interface Ethernet2
        """

<<<<<<< HEAD
        if section:
            try:
                return self._connection.current.section(section)
            except CommandError as e:
                raise AssertionError('Pyeapi error getting running-config: {}'
                                     .format(e))
            except Exception as e:
                raise AssertionError('eAPI execute command: {}'.format(e))
        else:
            try:
                return self._connection.current.running_config
            except CommandError as e:
                raise AssertionError('Pyeapi error getting running-config: {}'
                                     .format(e))
            except Exception as e:
                raise AssertionError('eAPI execute command: {}'.format(e))
=======
        try:
            return self._connection.current.running_config
            #return self._connection.current.get_config(config='running-config', as_string=True)
        except CommandError as e:
            raise AssertionError('Pyeapi error getting running-config: {}'.format(e))
        except Exception as e:
            raise AssertionError('eAPI execute command: {}'.format(e))
>>>>>>> 95292b38

    def config(self, commands):
        """
        The Config keyword lets you configures the node with the specified
        commands. This method is used to send configuration commands to the
        node.  It will take either a string or a list and prepend the necessary
        commands to put the session into config mode.

        Arguments:
        - `command` (str, list): The commands to send to the node in config
        mode.  If the commands argument is a string it will be cast to
        a list.  The list of commands will also be prepended with the
        necessary commands to put the session in config mode.


        Example:
        | @{commands}=      | Create List | show version | show hostname |
        | ${config}=        | Config      | ${commands}  |               |
        """

        if isinstance(commands, basestring):
            commands = [commands]

        try:
            return self._connection.current.config(commands)
        except CommandError as e:
            raise AssertionError('eAPI config CommandError:'
                                 ' {} {}'.format(e, commands))
        except Exception as e:
            raise AssertionError('eAPI execute command: {}'.format(e))

    configure = config

    def version_should_contain(self, version):
        """Version Should Contain compares the EOS version running on your node
        with the string provided.
        It is flexible in that it does not require an exact match -
        e.g. 4.14 == 4.14.0F.

        Example:
        | Version Should Contain | 4.14.0F |

        This keyword evaluates the 'Software image version' from 'Show Version'
        Example:
        | veos-node# show version
        | Arista vEOS
        | Hardware version:
        | Serial number:
        | System MAC address:  0011.2233.4455
        |
        | *Software image version: 4.14.2F*
        | Architecture:           i386
        | Internal build version: 4.14.2F-2083164.4142F.1
        | Internal build ID:      19fe6cb3-1777-40b6-a4e6-53875b30658c
        |
        | Uptime:                 21 hours and 59 minutes
        | Total memory:           2028804 kB
        | Free memory:            285504 kB
        """
        try:
            out = self._connection.current.enable(['show version'])[0]['result']
            version_number = str(out['version'])
        except Exception as e:
            raise e
            return False
        if not re.search(str(version), version_number):
            raise AssertionError('Searched for %s, Found %s'
                                 % (str(version), version_number))
        return True

    def list_extensions(self, available='any', installed='any'):
        """List Extensions returns a list with the name of each
        extension present on the node.

        Arguments:
        *available*: By default this is 'any', meaning the available status of \
        the extension will not be used to filter to output.

        Only return 'Available' extensions:
        | available=True
        Only return 'Not Available' extensions
        | available=False

        *installed*: By default this is 'any', meaning the installed status of \
        the extension will not be used to filter to output.

        Only return 'Installed' extensions:
        | installed=True
        Only return 'Not Installed' extensions
        | installed=False
        Only return extensions which were installed by force:
        | installed="forced"

        Sample 'Show Version' output from the CLI:

        | Name                                       Version/Release           Status extension
        | ------------------------------------------ ------------------------- ------ ----
        | eos-puppet-conf-0.1-1.eos4.noarch.rpm      0.1/1.eos4                A, I      1
        | puppet-3.7.1-3-ruby2.swix                  3.7.1/1.eos4              A, I     14
        | ruby-2.0.0-1.swix                          2.0.0.353/16.fc14         A, I     11
        |
        | A: available | NA: not available | I: installed | NI: not installed | F: forced

        Note: If you want all data pertaining to the extensions use the Get
        Extensions keyword.
        """
        # Confirm parameter values are acceptable
        if available not in [True, False, 'any']:
            raise AssertionError('Incorrect parameter value: %s. '
                                 'Choose from [True|False|any]' % available)

        if installed not in [True, False, 'forced', 'any']:
            raise AssertionError('Incorrect parameter value: %s. '
                                 'Choose from [True|False|forced|any]' %
                                 installed)

        try:
            out = self._connection.current.enable(['show extensions'])
            out = out[0]
        except Exception as e:
            raise e

        if out['encoding'] == 'json':
            extensions = out['result']['extensions']
            filtered = []
            for ext, data in extensions.items():
                if available and data['presence'] != 'present':
                    continue
                elif not available and data['presence'] == 'present':
                    continue

                if installed and data['status'] is not 'installed':
                    continue
                elif installed == "forced" and data['status'] != \
                        'forceInstalled':
                    continue
                elif not installed and \
                        data['status'] != 'notInstalled':
                    continue

                # If all of the checks above pass then we can append the
                # extension to the list
                filtered.append(ext)

            return filtered

    def refresh(self):
        """Refreshes the instance config properties
        This method will refresh the public running_config and startup_config
        properites of the currently active switch.  Since the properties are
        lazily loaded, this method will clear the current internal instance
        variables.  One the next call the instance variables will be
        repopulated with the current config

        Example:
        | Connect To                   | host=192.0.2.50         | transport=http        | port=80         | username=myUser | password=secret | autorefresh=False |
        | @{commands}=                 | Create List             | hostname newhostname  |                 |                 |                 |                   |
        | ${config}=                   | Config                  | ${commands}           |                 |                 |                 |                   |
        | ${before_refresh}=           | Get Running Config      |                       |                 |                 |                 |                   |
        | LOG                          | ${before_refresh}       | level=DEBUG           |                 |                 |                 |                   |
        | ${after_refresh}=            | Get Running Config      |                       |                 |                 |                 |                   |
        | LOG                          | ${after_refresh}        | level=DEBUG           |                 |                 |                 |                   |  # NOQA

        | ${before_refresh} = ! Command: show running-config
        | ! device: vEOS1 (vEOS, EOS-4.14.0F)
        | !
        | ! boot system flash:/vEOS-4.14.0F.swi
        | !
        | alias ztpprep bash sudo /mnt/flash/ztpprep
        | !
        | event-handler configpush
        |    trigger on-s...


        | ${after_refresh} = ! Command: show running-config
        | ! device: newhostname (vEOS, EOS-4.14.0F)
        | !
        | ! boot system flash:/vEOS-4.14.0F.swi
        | !
        | alias ztpprep bash sudo /mnt/flash/ztpprep
        | !
        | event-handler configpush
        |    trigger on-s...
        """

        self._connection.current.refresh()<|MERGE_RESOLUTION|>--- conflicted
+++ resolved
@@ -240,13 +240,9 @@
             index_or_alias = self._connection.current_index
         # values = self.connections[index_or_alias]
         try:
-<<<<<<< HEAD
             values = self.connections[
-                self._connection._resolve_alias_or_index(index_or_alias)]
-=======
-            values = self.connections\
-            [self._connection._resolve_alias_or_index(index_or_alias)]
->>>>>>> 95292b38
+                self._connection._resolve_alias_or_index(index_or_alias)
+            ]
         except (ValueError, KeyError):
             values = {'index': None,
                       'alias': None
@@ -374,11 +370,7 @@
         except Exception as e:
             raise AssertionError('eAPI execute command: {}'.format(e))
 
-<<<<<<< HEAD
     def enable(self, commands, encoding='json'):
-=======
-    def enable(self, commands, encoding='text'):
->>>>>>> 95292b38
         """
         The Enable keyword lets you run a list of commands in enable mode.
         It returns a list containing the list of commands, output of those
@@ -400,14 +392,11 @@
 
         if isinstance(commands, basestring):
             commands = [str(commands)]
-<<<<<<< HEAD
         elif isinstance(commands, list):
             # Handle Python2 unicode strings
             for idx, command in enumerate(commands):
                 if isinstance(command, unicode):
                     commands[idx] = str(command)
-=======
->>>>>>> 95292b38
 
         try:
             return self._connection.current.enable(commands, encoding)
@@ -434,7 +423,6 @@
         | ${startup}=        | Get Startup Config | ^interface Ethernet2
         """
 
-<<<<<<< HEAD
         if section:
             try:
                 return self._connection.current.section(
@@ -454,16 +442,6 @@
                 raise AssertionError('eAPI execute command: {}'.format(e))
 
     def get_running_config(self, section=None):
-=======
-        try:
-            return self._connection.current.startup_config
-        except CommandError as e:
-            raise AssertionError('Pyeapi error getting startup-config: {}'.format(e))
-        except Exception as e:
-            raise AssertionError('eAPI execute command: {}'.format(e))
-
-    def get_running_config(self):
->>>>>>> 95292b38
         """
         The Get Running Config keyword retrieves the running config from
         the node as a string.
@@ -480,7 +458,6 @@
         | ${running}=        | Get Running Config | ^interface Ethernet2
         """
 
-<<<<<<< HEAD
         if section:
             try:
                 return self._connection.current.section(section)
@@ -497,15 +474,6 @@
                                      .format(e))
             except Exception as e:
                 raise AssertionError('eAPI execute command: {}'.format(e))
-=======
-        try:
-            return self._connection.current.running_config
-            #return self._connection.current.get_config(config='running-config', as_string=True)
-        except CommandError as e:
-            raise AssertionError('Pyeapi error getting running-config: {}'.format(e))
-        except Exception as e:
-            raise AssertionError('eAPI execute command: {}'.format(e))
->>>>>>> 95292b38
 
     def config(self, commands):
         """
