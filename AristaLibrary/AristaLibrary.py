#
# Copyright (c) 2015, Arista Networks, Inc.
# All rights reserved.
#
# Redistribution and use in source and binary forms, with or without
# modification, are permitted provided that the following conditions are
# met:
#
#   Redistributions of source code must retain the above copyright notice,
#   this list of conditions and the following disclaimer.
#
#   Redistributions in binary form must reproduce the above copyright
#   notice, this list of conditions and the following disclaimer in the
#   documentation and/or other materials provided with the distribution.
#
#   Neither the name of Arista Networks nor the names of its
#   contributors may be used to endorse or promote products derived from
#   this software without specific prior written permission.
#
# THIS SOFTWARE IS PROVIDED BY THE COPYRIGHT HOLDERS AND CONTRIBUTORS
# "AS IS" AND ANY EXPRESS OR IMPLIED WARRANTIES, INCLUDING, BUT NOT
# LIMITED TO, THE IMPLIED WARRANTIES OF MERCHANTABILITY AND FITNESS FOR
# A PARTICULAR PURPOSE ARE DISCLAIMED. IN NO EVENT SHALL ARISTA NETWORKS
# BE LIABLE FOR ANY DIRECT, INDIRECT, INCIDENTAL, SPECIAL, EXEMPLARY, OR
# CONSEQUENTIAL DAMAGES (INCLUDING, BUT NOT LIMITED TO, PROCUREMENT OF
# SUBSTITUTE GOODS OR SERVICES; LOSS OF USE, DATA, OR PROFITS; OR
# BUSINESS INTERRUPTION) HOWEVER CAUSED AND ON ANY THEORY OF LIABILITY,
# WHETHER IN CONTRACT, STRICT LIABILITY, OR TORT (INCLUDING NEGLIGENCE
# OR OTHERWISE) ARISING IN ANY WAY OUT OF THE USE OF THIS SOFTWARE, EVEN
# IF ADVISED OF THE POSSIBILITY OF SUCH DAMAGE.
# vim: tabstop=4 expandtab shiftwidth=4 softtabstop=4
#

import pyeapi
from pyeapi.eapilib import CommandError
<<<<<<< HEAD
from pyeapi.utils import make_iterable
from robot.api import logger
=======
from robot.utils import ConnectionCache
>>>>>>> b8c98ed6
import re


class AristaLibrary:
    """AristaLibrary - A Robot Framework Library for testing Arista EOS Devices.

    The AristaLibrary has been designed to simplify the task of configuration
    validation and verification. If you are familiar with Command-API(eAPI), you
    know that it's already fairly easy to extract configuration data from your
    EOS nodes, but this library seeks to make configuration validation possible
    for those who have no programming experience.  You'll notice that this library
    utilizes [https://github.com/arista-eosplus/pyeapi|pyeapi], which greatly
    simplifies the retreival and analysis of EOS configuration.  We encourage
    you to participate in the development of this library by visiting
    [https://github.com/arista-eosplus|AristaLibrary], hosted on Github.

    Note: This library has been built for Python only.

    == Table of contents ==

    - `Installing the library`
    - `Examples`

    = Installing the library =
    You can get the AristaLibrary using PIP
    | robotframework-aristalibrary

    or install from source
    | <add source code link here once

    = Examples =
    == Connecting to a test node ==
    == Switching between connected nodes ==
    == Testing the EOS Software version ==

    """
    ROBOT_LIBRARY_SCOPE = 'GLOBAL'

<<<<<<< HEAD
    def __init__(self, transport='https', host='localhost',
                 username='admin', password='admin', port='443'):
=======
    def __init__(self, transport="https", host='localhost',
                 username="admin", password="admin", port="443", alias=None):
>>>>>>> b8c98ed6
        self.host = host
        self.transport = transport
        self.port = port
        self.username = username
        self.password = password
        self.alias = None
        self.connections = dict()
<<<<<<< HEAD
        self.active = None
        self.active_node = None

    # ---------------- Start Core Keywords ---------------- #

    def connect_to(self, host='localhost', transport='https', port='443',
                   username='admin', password='admin'):

        """This is the cornerstone of all testing. The Connect To
        keyword accepts the necessary parameters to setup an API connection to
        your node.

        Example:
        | Connect To | host=192.0.2.50 | transport=http | port=80 | username=myUser | password=secret |
        | Connect To | host=192.0.2.51 | username=myUser | password=secret |

        This function returns the pyeapi connection object, so you can save this
        for later reference by doing something like this:

        | ${node}= | Connect To | host=192.0.2.51 | username=myUser | password=secret |

        You can confirm which interface eAPI is listening on by running:
        | veos-node>show management api http-commands
        | *Enabled:        Yes*
        | *HTTPS server:   running, set to use port 443*
        | HTTP server:    shutdown, set to use port 80
        | VRF:            default
        | Hits:           28
        | Last hit:       2128 seconds ago
        | Bytes in:       1547
        | Bytes out:      283966
        | Requests:       1
        | Commands:       1
        | Duration:       0.055 seconds
        |    User        Hits       Bytes in       Bytes out    Last hit
        | ----------- ---------- -------------- --------------- ----------------
        |   admin       1          1547           283966       2128 seconds ago
        |
        | URLs
        | ---------------------------------------
        | *Management1 : https://192.0.2.50:443*

        You can confirm connectivity by firing up a browser and point it to
        https://<my_url>:<my_port>/command-api

        If you are new to eAPI see the Arista EOS Central article,
        [https://eos.arista.com/arista-eapi-101|Arista eAPI 101]
        """
=======
        self._connection = ConnectionCache()

    def connect_to(self, host='localhost', transport='https', port='443',
                   username='admin', password='admin', alias=None,
                   autorefresh=True):
>>>>>>> b8c98ed6
        host = str(host)
        transport = str(transport)
        port = int(port)
        username = str(username)
        password = str(password)
        if alias:
            alias = str(alias)
        try:
            client = pyeapi.connect(
                host=host, transport=transport,
                username=username, password=password, port=port)
<<<<<<< HEAD
            self.active_node = pyeapi.client.Node(self.active)
            # self.active_node.enable(['show version'])
        except Exception as e:
            print e
            return False
        self.connections[host] = dict(conn=self.active,
                                      node=self.active_node,
                                      transport=transport,
                                      host=host,
                                      username=username,
                                      password=password,
                                      port=port)
        self.current_ip = host
=======
            client_node = pyeapi.client.Node(client)
            client_node.autorefresh = autorefresh
            conn_indx = self._connection.register(client_node, alias)
        except Exception as e:
            print e
            return False
        self.connections[conn_indx] = dict(conn=client,
                                           transport=transport,
                                           host=host,
                                           username=username,
                                           password=password,
                                           port=port,
                                           alias=alias,
                                           autorefresh=autorefresh)
        return conn_indx
>>>>>>> b8c98ed6

        # Always try "show version" when connecting to a node so that if
        #  there is a configuration error, we can fail quickly.
        try:
<<<<<<< HEAD
            # self.active_node.enable(['show version'])
            json = self.active.execute(['show version'])
            ver = json['result'][0]
            mesg = "Created connection to {}://{}:{}@{}:{}/command-api: model: {}, serial: {}, systemMAC: {}, version: {}, lastBootTime: {}".format(
                transport, username, '****', host, port,
                ver['modelName'], ver['serialNumber'], ver['systemMacAddress'],
                ver['version'], ver['bootupTimestamp'])
            logger.write(mesg, 'INFO', False)
=======
            out = self._connection.current.enable(
                ['show version'])[0]['result']
            version_number = str(out['version'])
        except Exception as e:
            raise e
            return False
        if not re.search(str(version), version_number):
            raise AssertionError('Searched for %s, Found %s'
                                 % (str(version), version_number))
        return True

    def run_commands(self, command, all_info=False):
        try:
            if all_info:
                return self._connection.current.enable(
                    [command])
            return self._connection.current.enable(
                [command])[0]['result']
>>>>>>> b8c98ed6
        except CommandError as e:
            error = ""
            # This just added by Peter to pyeapi 10 Feb 2015
            # if self.active_node.connection.error.command_error:
            #     error = self.active_node.connection.error.command_error
            raise AssertionError('eAPI CommandError: {}\n{}'.format(e, error))
        except Exception as e:
            raise AssertionError('eAPI execute command: {}'.format(e))
        return self.active

<<<<<<< HEAD
    def change_to_switch(self, ip):
        self.active = self.connections[ip]['conn']
        self.active_node = self.connections[ip]['node']
        self.current_ip = ip
=======
    def change_to_switch(self, index_or_alias):
        old_index = self._connection.current_index
        self._connection.switch(index_or_alias)
        return old_index
>>>>>>> b8c98ed6

    def clear_all_connection(self):
        """
        This keyword removes all connection objects from the cache and resets
        the base object to the initial state.
        """
        self.host = 'localhost'
        self.transport = 'https'
        self.port = '443'
        self.username = 'admin'
        self.password = 'admin'
        self.conn = []
        self.active = None
        self.active_node = None
        self.current_ip = ''
        self.connections = dict()

    def get_switch(self):
<<<<<<< HEAD
        """
        The Get Switch keyword returns information about the active switch
        connection. Details include the host, username, password, transport and
        port.
        """
        host = self.connections[self.current_ip]['host']
        username = self.connections[self.current_ip]['username']
        password = self.connections[self.current_ip]['password']
        transport = self.connections[self.current_ip]['transport']
        port = self.connections[self.current_ip]['port']
        return_value = host, username, password, transport, port
=======
        host = self.connections[self._connection.current_index]['host']
        username = \
            self.connections[self._connection.current_index]['username']
        password = \
            self.connections[self._connection.current_index]['password']
        transport = \
            self.connections[self._connection.current_index]['transport']
        port = self.connections[self._connection.current_index]['port']
        alias = self.connections[self._connection.current_index]['alias']
        autorefresh = \
            self.connections[self._connection.current_index]['autorefresh']
        return_value = \
            host, username, password, transport, port, alias, autorefresh
>>>>>>> b8c98ed6
        return return_value

    def get_switches(self):
        """
        The Get Switches keyword returns a list of all nodes that are
        in your cache. It will return the host, username, password,
        port, transport.
        """
        return_value = list()
        for name, values in self.connections.items():
            host = values['host']
            username = values['username']
            password = values['password']
            port = values['port']
            transport = values['transport']
            alias = values['alias']
            autorefresh = values['autorefresh']
            info = \
                host, username, password, transport, port, alias, autorefresh
            return_value.append(info)
        return return_value

<<<<<<< HEAD
    # ---------------- End Core Keywords ---------------- #

    # ---------------- Start Analysis Keywords ---------- #
    def list_extensions(self, available='any', installed='any'):
        """
        The List Extensions keyword returns a list with the name of each
        extension present on the node.

        Arguments:
        *available*: By default this is 'any', meaning the available status of the \
        extension will not be used to filter to output.

        Only return 'Available' extensions:
        | available=True
        Only return 'Not Available' extensions
        | available=False

        *installed*: By default this is 'any', meaning the installed status of the \
        extension will not be used to filter to output.

        Only return 'Installed' extensions:
        | installed=True
        Only return 'Not Installed' extensions
        | installed=False
        Only return extensions which were installed by force:
        | installed="forced"

        Sample 'Show Version' output from the CLI:

        | Name                                       Version/Release           Status extension
        | ------------------------------------------ ------------------------- ------ ----
        | eos-puppet-conf-0.1-1.eos4.noarch.rpm      0.1/1.eos4                A, I      1
        | puppet-3.7.1-3-ruby2.swix                  3.7.1/1.eos4              A, I     14
        | ruby-2.0.0-1.swix                          2.0.0.353/16.fc14         A, I     11
        |
        | A: available | NA: not available | I: installed | NI: not installed | F: forced

        Note: If you want all data pertaining to the extensions use the Get
        Extensions keyword.
        """
        # Confirm parameter values are acceptable
        if available not in [True, False, 'any']:
            raise AssertionError('Incorrect parameter value: %s. '
                                 'Choose from [True|False|any]' % available)

        if installed not in [True, False, 'forced', 'any']:
            raise AssertionError('Incorrect parameter value: %s. '
                                 'Choose from [True|False|forced|any]' % installed)

        try:
            out = self.active_node.enable(['show extensions'])
            out = out[0]
        except Exception as e:
            raise e
            return False

        if out['encoding'] == 'json':
            extensions = out['result']['extensions']
            filtered = []
            for ext, data in extensions.items():
                if (available == True and data['presence'] != 'present'):
                    continue
                elif (available == False and data['presence'] == 'present'):
                    continue

                if (installed == True and data['status'] != 'installed'):
                    continue
                elif (installed == "forced" and data['status'] != 'forceInstalled'):
                    continue
                elif (installed == False and data['status'] != 'notInstalled'):
                    continue

                # If all of the checks above pass then we can append the extension to
                # the list
                filtered.append(ext)

            return filtered

    def run_cmds(self, commands, format='json'):
        """
        The Run Cmds keyword allows you to run any eAPI command against your
        switch and then process the output using Robot's builtin keywords.

        Arguments:
        - commands: This must be the full eAPI command and not the short form
        that works on the CLI.

        Example:

        Good:
        | show version
        Bad:
        | sho ver

        - format: This is the format that the text will be returned from the API
        request. The two options are 'text' and 'json'. Note that EOS does not
        support a JSON response for all commands. Please refer to your EOS
        Command API documentation for more details.
        """
        try:
            commands = make_iterable(commands)
            return self.active.execute(commands, format)
        except CommandError as e:
            error = ""
            # This just added by Peter in pyeapi 10 Feb 2015
            # if self.active_node.connection.error.command_error:
            #     error = self.active_node.connection.error.command_error
            raise AssertionError('eAPI CommandError: {}\n{}'.format(e, error))
        except Exception as e:
            raise AssertionError('eAPI execute command: {}'.format(e))

    def version_should_contain(self, version):
        """This keyword validates the EOS version running on your node. It is
        flexible is that it does not require an exact match - e.g. 4.14 == 4.14.0F.

        Example:
        | Version Should Contain | 4.14.0F |

        This keyword evaluates the 'Software image version' from 'Show Version'
        Example:
        | veos-node# show version
        | Arista vEOS
        | Hardware version:
        | Serial number:
        | System MAC address:  0011.2233.4455
        |
        | *Software image version: 4.14.2F*
        | Architecture:           i386
        | Internal build version: 4.14.2F-2083164.4142F.1
        | Internal build ID:      19fe6cb3-1777-40b6-a4e6-53875b30658c
        |
        | Uptime:                 21 hours and 59 minutes
        | Total memory:           2028804 kB
        | Free memory:            285504 kB
        """
        try:
            out = self.active.execute(['show version'])
            version_number = str(out['result'][0]['version'])
        except Exception as e:
            raise e
            return False
        if not re.search(str(version), version_number):
            raise AssertionError('Searched for %s, Found %s'
                                 % (str(version), version_number))
        return True
=======
    def enable(self, command):
        try:
            return self._connection.current.enable([command])
        except CommandError as e:
            raise AssertionError('eAPI CommandError: {}'.format(e))
        except Exception as e:
            raise AssertionError('eAPI execute command: {}'.format(e))

    def get_startup_config(self):
        try:
            return self._connection.current.startup_config
        except CommandError as e:
            raise AssertionError('eAPI CommandError: {}'.format(e))
        except Exception as e:
            raise AssertionError('eAPI execute command: {}'.format(e))

    def get_running_config(self):
        try:
            return self._connection.current.running_config
        except CommandError as e:
            raise AssertionError('eAPI CommandError: {}'.format(e))
        except Exception as e:
            raise AssertionError('eAPI execute command: {}'.format(e))

    def config(self, commands):
        try:
            return self._connection.current.config(commands)
        except CommandError as e:
            raise AssertionError('eAPI CommandError: {}'.format(e))
        except Exception as e:
            raise AssertionError('eAPI execute command: {}'.format(e))

    configure = config

    def clear_all_connection(self):
        self.host = 'localhost'
        self.transport = 'https'
        self.port = '443'
        self.username = 'admin'
        self.password = 'admin'
        self.connections = dict()
        self._connection.close_all()
>>>>>>> b8c98ed6
<|MERGE_RESOLUTION|>--- conflicted
+++ resolved
@@ -33,12 +33,9 @@
 
 import pyeapi
 from pyeapi.eapilib import CommandError
-<<<<<<< HEAD
 from pyeapi.utils import make_iterable
 from robot.api import logger
-=======
 from robot.utils import ConnectionCache
->>>>>>> b8c98ed6
 import re
 
 
@@ -77,13 +74,8 @@
     """
     ROBOT_LIBRARY_SCOPE = 'GLOBAL'
 
-<<<<<<< HEAD
-    def __init__(self, transport='https', host='localhost',
-                 username='admin', password='admin', port='443'):
-=======
     def __init__(self, transport="https", host='localhost',
                  username="admin", password="admin", port="443", alias=None):
->>>>>>> b8c98ed6
         self.host = host
         self.transport = transport
         self.port = port
@@ -91,14 +83,13 @@
         self.password = password
         self.alias = None
         self.connections = dict()
-<<<<<<< HEAD
-        self.active = None
-        self.active_node = None
+        self._connection = ConnectionCache()
 
     # ---------------- Start Core Keywords ---------------- #
 
     def connect_to(self, host='localhost', transport='https', port='443',
-                   username='admin', password='admin'):
+                   username='admin', password='admin', alias=None,
+                   autorefresh=True):
 
         """This is the cornerstone of all testing. The Connect To
         keyword accepts the necessary parameters to setup an API connection to
@@ -140,13 +131,7 @@
         If you are new to eAPI see the Arista EOS Central article,
         [https://eos.arista.com/arista-eapi-101|Arista eAPI 101]
         """
-=======
-        self._connection = ConnectionCache()
-
-    def connect_to(self, host='localhost', transport='https', port='443',
-                   username='admin', password='admin', alias=None,
-                   autorefresh=True):
->>>>>>> b8c98ed6
+
         host = str(host)
         transport = str(transport)
         port = int(port)
@@ -158,27 +143,25 @@
             client = pyeapi.connect(
                 host=host, transport=transport,
                 username=username, password=password, port=port)
-<<<<<<< HEAD
-            self.active_node = pyeapi.client.Node(self.active)
-            # self.active_node.enable(['show version'])
-        except Exception as e:
-            print e
-            return False
-        self.connections[host] = dict(conn=self.active,
-                                      node=self.active_node,
-                                      transport=transport,
-                                      host=host,
-                                      username=username,
-                                      password=password,
-                                      port=port)
-        self.current_ip = host
-=======
             client_node = pyeapi.client.Node(client)
             client_node.autorefresh = autorefresh
             conn_indx = self._connection.register(client_node, alias)
         except Exception as e:
-            print e
-            return False
+            raise e
+
+        # Always try "show version" when connecting to a node so that if
+        #  there is a configuration error, we can fail quickly.
+        try:
+            ver = self._connection.current.enable(
+                ['show version'])[0]['result']
+            mesg = "Created connection to {}://{}:{}@{}:{}/command-api: model: {}, serial: {}, systemMAC: {}, version: {}, lastBootTime: {}".format(
+                transport, username, '****', host, port,
+                ver['modelName'], ver['serialNumber'], ver['systemMacAddress'],
+                ver['version'], ver['bootupTimestamp'])
+            logger.write(mesg, 'INFO', False)
+        except Exception as e:
+            raise e
+
         self.connections[conn_indx] = dict(conn=client,
                                            transport=transport,
                                            host=host,
@@ -188,40 +171,68 @@
                                            alias=alias,
                                            autorefresh=autorefresh)
         return conn_indx
->>>>>>> b8c98ed6
-
-        # Always try "show version" when connecting to a node so that if
-        #  there is a configuration error, we can fail quickly.
-        try:
-<<<<<<< HEAD
-            # self.active_node.enable(['show version'])
-            json = self.active.execute(['show version'])
-            ver = json['result'][0]
-            mesg = "Created connection to {}://{}:{}@{}:{}/command-api: model: {}, serial: {}, systemMAC: {}, version: {}, lastBootTime: {}".format(
-                transport, username, '****', host, port,
-                ver['modelName'], ver['serialNumber'], ver['systemMacAddress'],
-                ver['version'], ver['bootupTimestamp'])
-            logger.write(mesg, 'INFO', False)
-=======
-            out = self._connection.current.enable(
-                ['show version'])[0]['result']
-            version_number = str(out['version'])
-        except Exception as e:
-            raise e
-            return False
-        if not re.search(str(version), version_number):
-            raise AssertionError('Searched for %s, Found %s'
-                                 % (str(version), version_number))
-        return True
+
+    def run_cmds(self, commands, format='json'):
+        """
+        The Run Cmds keyword allows you to run any eAPI command against your
+        switch and then process the output using Robot's builtin keywords.
+
+        Arguments:
+        - commands: This must be the full eAPI command and not the short form
+        that works on the CLI.
+
+        Example:
+
+        Good:
+        | show version
+        Bad:
+        | sho ver
+
+        - format: This is the format that the text will be returned from the API
+        request. The two options are 'text' and 'json'. Note that EOS does not
+        support a JSON response for all commands. Please refer to your EOS
+        Command API documentation for more details.
+        """
+        try:
+            commands = make_iterable(commands)
+            return self.active.execute(commands, format)
+        except CommandError as e:
+            error = ""
+            # This just added by Peter in pyeapi 10 Feb 2015
+            # if self.active_node.connection.error.command_error:
+            #     error = self.active_node.connection.error.command_error
+            raise AssertionError('eAPI CommandError: {}\n{}'.format(e, error))
+        except Exception as e:
+            raise AssertionError('eAPI execute command: {}'.format(e))
 
     def run_commands(self, command, all_info=False):
+        # TODO: Jere update me
+        """
+        The Run Commands keyword allows you to run any eAPI command against your
+        switch and then process the output using Robot's builtin keywords.
+
+        Arguments:
+        - commands: This must be the full eAPI command and not the short form
+        that works on the CLI.
+
+        Example:
+
+        Good:
+        | show version
+        Bad:
+        | sho ver
+
+        - format: This is the format that the text will be returned from the API
+        request. The two options are 'text' and 'json'. Note that EOS does not
+        support a JSON response for all commands. Please refer to your EOS
+        Command API documentation for more details.
+        """
         try:
             if all_info:
                 return self._connection.current.enable(
                     [command])
             return self._connection.current.enable(
                 [command])[0]['result']
->>>>>>> b8c98ed6
         except CommandError as e:
             error = ""
             # This just added by Peter to pyeapi 10 Feb 2015
@@ -230,21 +241,22 @@
             raise AssertionError('eAPI CommandError: {}\n{}'.format(e, error))
         except Exception as e:
             raise AssertionError('eAPI execute command: {}'.format(e))
-        return self.active
-
-<<<<<<< HEAD
-    def change_to_switch(self, ip):
-        self.active = self.connections[ip]['conn']
-        self.active_node = self.connections[ip]['node']
-        self.current_ip = ip
-=======
+
     def change_to_switch(self, index_or_alias):
+        # TODO update docstring
+        """The Change To Switch keyword changes the active switch connectioni
+        for all following keywords.
+
+        Arguments:
+        - index_or_alias: The connection index or the alias of the desiredr
+        connection.
+        """
+
         old_index = self._connection.current_index
         self._connection.switch(index_or_alias)
         return old_index
->>>>>>> b8c98ed6
-
-    def clear_all_connection(self):
+
+    def clear_all_connections(self):
         """
         This keyword removes all connection objects from the cache and resets
         the base object to the initial state.
@@ -254,26 +266,16 @@
         self.port = '443'
         self.username = 'admin'
         self.password = 'admin'
-        self.conn = []
-        self.active = None
-        self.active_node = None
-        self.current_ip = ''
         self.connections = dict()
+        self._connection.close_all()
 
     def get_switch(self):
-<<<<<<< HEAD
         """
         The Get Switch keyword returns information about the active switch
         connection. Details include the host, username, password, transport and
         port.
         """
-        host = self.connections[self.current_ip]['host']
-        username = self.connections[self.current_ip]['username']
-        password = self.connections[self.current_ip]['password']
-        transport = self.connections[self.current_ip]['transport']
-        port = self.connections[self.current_ip]['port']
-        return_value = host, username, password, transport, port
-=======
+
         host = self.connections[self._connection.current_index]['host']
         username = \
             self.connections[self._connection.current_index]['username']
@@ -287,7 +289,6 @@
             self.connections[self._connection.current_index]['autorefresh']
         return_value = \
             host, username, password, transport, port, alias, autorefresh
->>>>>>> b8c98ed6
         return return_value
 
     def get_switches(self):
@@ -310,7 +311,6 @@
             return_value.append(info)
         return return_value
 
-<<<<<<< HEAD
     # ---------------- End Core Keywords ---------------- #
 
     # ---------------- Start Analysis Keywords ---------- #
@@ -361,66 +361,32 @@
                                  'Choose from [True|False|forced|any]' % installed)
 
         try:
-            out = self.active_node.enable(['show extensions'])
+            out = self._connection.current.enable(['show extensions'])
             out = out[0]
         except Exception as e:
             raise e
-            return False
 
         if out['encoding'] == 'json':
             extensions = out['result']['extensions']
             filtered = []
             for ext, data in extensions.items():
-                if (available == True and data['presence'] != 'present'):
+                if available == True and data['presence'] != 'present':
                     continue
-                elif (available == False and data['presence'] == 'present'):
+                elif available == False and data['presence'] == 'present':
                     continue
 
-                if (installed == True and data['status'] != 'installed'):
+                if installed == True and data['status'] != 'installed':
                     continue
-                elif (installed == "forced" and data['status'] != 'forceInstalled'):
+                elif installed == "forced" and data['status'] != 'forceInstalled':
                     continue
-                elif (installed == False and data['status'] != 'notInstalled'):
+                elif installed == False and data['status'] != 'notInstalled':
                     continue
 
-                # If all of the checks above pass then we can append the extension to
-                # the list
+                # If all of the checks above pass then we can append the
+                # extension to the list
                 filtered.append(ext)
 
             return filtered
-
-    def run_cmds(self, commands, format='json'):
-        """
-        The Run Cmds keyword allows you to run any eAPI command against your
-        switch and then process the output using Robot's builtin keywords.
-
-        Arguments:
-        - commands: This must be the full eAPI command and not the short form
-        that works on the CLI.
-
-        Example:
-
-        Good:
-        | show version
-        Bad:
-        | sho ver
-
-        - format: This is the format that the text will be returned from the API
-        request. The two options are 'text' and 'json'. Note that EOS does not
-        support a JSON response for all commands. Please refer to your EOS
-        Command API documentation for more details.
-        """
-        try:
-            commands = make_iterable(commands)
-            return self.active.execute(commands, format)
-        except CommandError as e:
-            error = ""
-            # This just added by Peter in pyeapi 10 Feb 2015
-            # if self.active_node.connection.error.command_error:
-            #     error = self.active_node.connection.error.command_error
-            raise AssertionError('eAPI CommandError: {}\n{}'.format(e, error))
-        except Exception as e:
-            raise AssertionError('eAPI execute command: {}'.format(e))
 
     def version_should_contain(self, version):
         """This keyword validates the EOS version running on your node. It is
@@ -447,7 +413,7 @@
         | Free memory:            285504 kB
         """
         try:
-            out = self.active.execute(['show version'])
+            out = self._connection.current.enable(['show version'])
             version_number = str(out['result'][0]['version'])
         except Exception as e:
             raise e
@@ -456,7 +422,7 @@
             raise AssertionError('Searched for %s, Found %s'
                                  % (str(version), version_number))
         return True
-=======
+
     def enable(self, command):
         try:
             return self._connection.current.enable([command])
@@ -490,13 +456,3 @@
             raise AssertionError('eAPI execute command: {}'.format(e))
 
     configure = config
-
-    def clear_all_connection(self):
-        self.host = 'localhost'
-        self.transport = 'https'
-        self.port = '443'
-        self.username = 'admin'
-        self.password = 'admin'
-        self.connections = dict()
-        self._connection.close_all()
->>>>>>> b8c98ed6
