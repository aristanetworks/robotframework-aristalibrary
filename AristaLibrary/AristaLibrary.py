#
# Copyright (c) 2015, Arista Networks, Inc.
# All rights reserved.
#
# Redistribution and use in source and binary forms, with or without
# modification, are permitted provided that the following conditions are
# met:
#
#   Redistributions of source code must retain the above copyright notice,
#   this list of conditions and the following disclaimer.
#
#   Redistributions in binary form must reproduce the above copyright
#   notice, this list of conditions and the following disclaimer in the
#   documentation and/or other materials provided with the distribution.
#
#   Neither the name of Arista Networks nor the names of its
#   contributors may be used to endorse or promote products derived from
#   this software without specific prior written permission.
#
# THIS SOFTWARE IS PROVIDED BY THE COPYRIGHT HOLDERS AND CONTRIBUTORS
# "AS IS" AND ANY EXPRESS OR IMPLIED WARRANTIES, INCLUDING, BUT NOT
# LIMITED TO, THE IMPLIED WARRANTIES OF MERCHANTABILITY AND FITNESS FOR
# A PARTICULAR PURPOSE ARE DISCLAIMED. IN NO EVENT SHALL ARISTA NETWORKS
# BE LIABLE FOR ANY DIRECT, INDIRECT, INCIDENTAL, SPECIAL, EXEMPLARY, OR
# CONSEQUENTIAL DAMAGES (INCLUDING, BUT NOT LIMITED TO, PROCUREMENT OF
# SUBSTITUTE GOODS OR SERVICES; LOSS OF USE, DATA, OR PROFITS; OR
# BUSINESS INTERRUPTION) HOWEVER CAUSED AND ON ANY THEORY OF LIABILITY,
# WHETHER IN CONTRACT, STRICT LIABILITY, OR TORT (INCLUDING NEGLIGENCE
# OR OTHERWISE) ARISING IN ANY WAY OUT OF THE USE OF THIS SOFTWARE, EVEN
# IF ADVISED OF THE POSSIBILITY OF SUCH DAMAGE.
# vim: tabstop=4 expandtab shiftwidth=4 softtabstop=4
#

import pyeapi
from pyeapi.eapilib import CommandError
from pyeapi.utils import make_iterable
from robot.api import logger
import re


class AristaLibrary:
    """AristaLibrary - A Robot Framework Library for testing Arista EOS Devices.

    The AristaLibrary has been designed to simplify the task of configuration
    validation and verification. If you are familiar with Command-API(eAPI), you
    know that it's already fairly easy to extract configuration data from your
    EOS nodes, but this library seeks to make configuration validation possible
    for those who have no programming experience.  You'll notice that this library
    utilizes [https://github.com/arista-eosplus/pyeapi|pyeapi], which greatly
    simplifies the retreival and analysis of EOS configuration.  We encourage
    you to participate in the development of this library by visiting
    [https://github.com/arista-eosplus|AristaLibrary], hosted on Github.

    Note: This library has been built for Python only.

    == Table of contents ==

    - `Installing the library`
    - `Examples`

    = Installing the library =
    You can get the AristaLibrary using PIP
    | robotframework-aristalibrary

    or install from source
    | <add source code link here once

    = Examples =
    == Connecting to a test node ==
    == Switching between connected nodes ==
    == Testing the EOS Software version ==

    """
    ROBOT_LIBRARY_SCOPE = 'GLOBAL'

    def __init__(self, transport='https', host='localhost',
                 username='admin', password='admin', port='443'):
        self.host = host
        self.transport = transport
        self.port = port
        self.username = username
        self.password = password
        self.connections = dict()
        self.active = None
        self.active_node = None

    # ---------------- Start Core Keywords ---------------- #
<<<<<<< HEAD
    
=======
>>>>>>> b667166d
    def connect_to(self, host='localhost', transport='https', port='443',
                   username='admin', password='admin'):

        """This is the cornerstone of all testing. The Connect To
        keyword accepts the necessary parameters to setup an API connection to
        your node.

        Example:
        | Connect To | host=192.0.2.50 | transport=http | port=80 | username=myUser | password=secret |
        | Connect To | host=192.0.2.51 | username=myUser | password=secret |

        This function returns the pyeapi connection object, so you can save this
        for later reference by doing something like this:

        | ${node}= | Connect To | host=192.0.2.51 | username=myUser | password=secret |

        You can confirm which interface eAPI is listening on by running:
        | veos-node>show management api http-commands
        | *Enabled:        Yes*
        | *HTTPS server:   running, set to use port 443*
        | HTTP server:    shutdown, set to use port 80
        | VRF:            default
        | Hits:           28
        | Last hit:       2128 seconds ago
        | Bytes in:       1547
        | Bytes out:      283966
        | Requests:       1
        | Commands:       1
        | Duration:       0.055 seconds
        |    User        Hits       Bytes in       Bytes out    Last hit
        | ----------- ---------- -------------- --------------- ----------------
        |   admin       1          1547           283966       2128 seconds ago
        |
        | URLs
        | ---------------------------------------
        | *Management1 : https://192.0.2.50:443*

        You can confirm connectivity by firing up a browser and point it to
        https://<my_url>:<my_port>/command-api

        If you are new to eAPI see the Arista EOS Central article,
        [https://eos.arista.com/arista-eapi-101|Arista eAPI 101]
        """
        host = str(host)
        transport = str(transport)
        port = int(port)
        username = str(username)
        password = str(password)
        try:
            self.active = pyeapi.connect(
                host=host, transport=transport,
                username=username, password=password, port=port)
            self.active_node = pyeapi.client.Node(self.active)
            # self.active_node.enable(['show version'])
        except Exception as e:
            print e
            return False
        self.connections[host] = dict(conn=self.active,
                                      node=self.active_node,
                                      transport=transport,
                                      host=host,
                                      username=username,
                                      password=password,
                                      port=port)
        self.current_ip = host

        # Always try "show version" when connecting to a node so that if
        #  there is a configuration error, we can fail quickly.
        try:
            # self.active_node.enable(['show version'])
            json = self.active.execute(['show version'])
            ver = json['result'][0]
            mesg = "Created connection to {}://{}:{}@{}:{}/command-api: model: {}, serial: {}, systemMAC: {}, version: {}, lastBootTime: {}".format(
                transport, username, '****', host, port,
                ver['modelName'], ver['serialNumber'], ver['systemMacAddress'],
                ver['version'], ver['bootupTimestamp'])
            logger.write(mesg, 'INFO', False)
        except CommandError as e:
            error = ""
            # This just added by Peter to pyeapi 10 Feb 2015
            # if self.active_node.connection.error.command_error:
            #     error = self.active_node.connection.error.command_error
            raise AssertionError('eAPI CommandError: {}\n{}'.format(e, error))
        except Exception as e:
            raise AssertionError('eAPI execute command: {}'.format(e))
        return self.active

    def change_to_switch(self, ip):
        self.active = self.connections[ip]['conn']
        self.active_node = self.connections[ip]['node']
        self.current_ip = ip

    def clear_all_connection(self):
        """
        This keyword removes all connection objects from the cache and resets
        the base object to the initial state.
        """
        self.host = 'localhost'
        self.transport = 'https'
        self.port = '443'
        self.username = 'admin'
        self.password = 'admin'
        self.conn = []
        self.active = None
        self.active_node = None
        self.current_ip = ''
        self.connections = dict()

    def get_switch(self):
        """
        The Get Switch keyword returns information about the active switch
        connection. Details include the host, username, password, transport and
        port.
        """
        host = self.connections[self.current_ip]['host']
        username = self.connections[self.current_ip]['username']
        password = self.connections[self.current_ip]['password']
        transport = self.connections[self.current_ip]['transport']
        port = self.connections[self.current_ip]['port']
        return_value = host, username, password, transport, port
        return return_value

    def get_switches(self):
        """
        The Get Switches keyword returns a list of all nodes that are
        in your cache. It will return the host, username, password,
        port, transport.
        """
        return_value = list()
        for name, values in self.connections.items():
            host = values['host']
            username = values['username']
            password = values['password']
            port = values['port']
            transport = values['transport']
            info = host, username, password, transport, port
            return_value.append(info)
        return return_value

    # ---------------- End Core Keywords ---------------- #

    # ---------------- Start Analysis Keywords ---------- #
<<<<<<< HEAD
    def list_extensions(self, available='any', installed='any'):
=======
    def list_extensions(self, available='any', installed='any', forced='any'):
>>>>>>> b667166d
        """
        The List Extensions keyword returns a list with the name of each
        extension present on the node.

        Arguments:
        *available*: By default this is 'any', meaning the available status of the \
        extension will not be used to filter to output.

        Only return 'Available' extensions:
        | available=True
        Only return 'Not Available' extensions
        | available=False

        *installed*: By default this is 'any', meaning the installed status of the \
        extension will not be used to filter to output.

        Only return 'Installed' extensions:
        | installed=True
        Only return 'Not Installed' extensions
        | installed=False
<<<<<<< HEAD
        Only return extensions which were installed by force:
        | installed="forced"
=======

        *forced*: By default this is 'any', meaning the forced status of the \
        extension will not be used to filter to output.

        Only return extensions installed by 'Force':
        | forced=True
        Only return extensions not installed by 'Force':
        | forced=False
>>>>>>> b667166d

        Sample 'Show Version' output from the CLI:

        | Name                                       Version/Release           Status extension
        | ------------------------------------------ ------------------------- ------ ----
        | eos-puppet-conf-0.1-1.eos4.noarch.rpm      0.1/1.eos4                A, I      1
        | puppet-3.7.1-3-ruby2.swix                  3.7.1/1.eos4              A, I     14
        | ruby-2.0.0-1.swix                          2.0.0.353/16.fc14         A, I     11
        |
        | A: available | NA: not available | I: installed | NI: not installed | F: forced

        Note: If you want all data pertaining to the extensions use the Get
        Extensions keyword.
        """
<<<<<<< HEAD
        # Confirm parameter values are acceptable
        if available not in [True, False, 'any']:
            raise AssertionError('Incorrect parameter value: %s. '
                                 'Choose from [True|False|any]' % available)

        if installed not in [True, False, 'forced', 'any']:
            raise AssertionError('Incorrect parameter value: %s. '
                                 'Choose from [True|False|forced|any]' % installed)

        try:
            out = self.active_node.enable(['show extensions'])
            out = out[0]
        except Exception as e:
            raise e
            return False

        if out['encoding'] == 'json':
            extensions = out['result']['extensions']
            filtered = []
            for ext, data in extensions.items():
                if (available == True and data['presence'] != 'present'):
                    continue
                elif (available == False and data['presence'] == 'present'):
                    continue

                if (installed == True and data['status'] != 'installed'):
                    continue
                elif (installed == "forced" and data['status'] != 'forceInstalled'):
                    continue
                elif (installed == False and data['status'] != 'notInstalled'):
                    continue

                # If all of the checks above pass then we can append the extension to
                # the list
                filtered.append(ext)

            return filtered
=======
        # Adding code later
>>>>>>> b667166d

    def run_cmds(self, commands, format='json'):
        """
        The Run Cmds keyword allows you to run any eAPI command against your
        switch and then process the output using Robot's builtin keywords.

        Arguments:
        - commands: This must be the full eAPI command and not the short form
        that works on the CLI.

        Example:

        Good:
        | show version
        Bad:
        | sho ver

        - format: This is the format that the text will be returned from the API
        request. The two options are 'text' and 'json'. Note that EOS does not
        support a JSON response for all commands. Please refer to your EOS
        Command API documentation for more details.
        """
        try:
            commands = make_iterable(commands)
            return self.active.execute(commands, format)
        except CommandError as e:
            error = ""
            # This just added by Peter in pyeapi 10 Feb 2015
            # if self.active_node.connection.error.command_error:
            #     error = self.active_node.connection.error.command_error
            raise AssertionError('eAPI CommandError: {}\n{}'.format(e, error))
        except Exception as e:
            raise AssertionError('eAPI execute command: {}'.format(e))

    def version_should_contain(self, version):
        """This keyword validates the EOS version running on your node. It is
        flexible is that it does not require an exact match - e.g. 4.14 == 4.14.0F.

        Example:
        | Version Should Contain | 4.14.0F |

        This keyword evaluates the 'Software image version' from 'Show Version'
        Example:
        | veos-node# show version
        | Arista vEOS
        | Hardware version:
        | Serial number:
        | System MAC address:  0011.2233.4455
        |
        | *Software image version: 4.14.2F*
        | Architecture:           i386
        | Internal build version: 4.14.2F-2083164.4142F.1
        | Internal build ID:      19fe6cb3-1777-40b6-a4e6-53875b30658c
        |
        | Uptime:                 21 hours and 59 minutes
        | Total memory:           2028804 kB
        | Free memory:            285504 kB
        """
        try:
            out = self.active.execute(['show version'])
            version_number = str(out['result'][0]['version'])
        except Exception as e:
            raise e
            return False
        if not re.search(str(version), version_number):
            raise AssertionError('Searched for %s, Found %s'
                                 % (str(version), version_number))
        return True<|MERGE_RESOLUTION|>--- conflicted
+++ resolved
@@ -85,10 +85,7 @@
         self.active_node = None
 
     # ---------------- Start Core Keywords ---------------- #
-<<<<<<< HEAD
-    
-=======
->>>>>>> b667166d
+
     def connect_to(self, host='localhost', transport='https', port='443',
                    username='admin', password='admin'):
 
@@ -231,11 +228,7 @@
     # ---------------- End Core Keywords ---------------- #
 
     # ---------------- Start Analysis Keywords ---------- #
-<<<<<<< HEAD
     def list_extensions(self, available='any', installed='any'):
-=======
-    def list_extensions(self, available='any', installed='any', forced='any'):
->>>>>>> b667166d
         """
         The List Extensions keyword returns a list with the name of each
         extension present on the node.
@@ -256,19 +249,8 @@
         | installed=True
         Only return 'Not Installed' extensions
         | installed=False
-<<<<<<< HEAD
         Only return extensions which were installed by force:
         | installed="forced"
-=======
-
-        *forced*: By default this is 'any', meaning the forced status of the \
-        extension will not be used to filter to output.
-
-        Only return extensions installed by 'Force':
-        | forced=True
-        Only return extensions not installed by 'Force':
-        | forced=False
->>>>>>> b667166d
 
         Sample 'Show Version' output from the CLI:
 
@@ -283,7 +265,6 @@
         Note: If you want all data pertaining to the extensions use the Get
         Extensions keyword.
         """
-<<<<<<< HEAD
         # Confirm parameter values are acceptable
         if available not in [True, False, 'any']:
             raise AssertionError('Incorrect parameter value: %s. '
@@ -321,9 +302,6 @@
                 filtered.append(ext)
 
             return filtered
-=======
-        # Adding code later
->>>>>>> b667166d
 
     def run_cmds(self, commands, format='json'):
         """
